--- conflicted
+++ resolved
@@ -2,7 +2,6 @@
 
 import com.github.maracas.forges.build.BuildConfig;
 import com.github.maracas.forges.build.BuildException;
-import com.github.maracas.forges.build.Builder;
 import org.apache.commons.io.FileUtils;
 import org.junit.jupiter.api.BeforeEach;
 import org.junit.jupiter.api.Test;
@@ -12,24 +11,14 @@
 import java.nio.file.Paths;
 
 import static org.hamcrest.CoreMatchers.containsString;
-import static org.hamcrest.CoreMatchers.is;
 import static org.hamcrest.MatcherAssert.assertThat;
 import static org.junit.jupiter.api.Assertions.*;
 
 class MavenBuilderTest {
-<<<<<<< HEAD
-  final Path testProject = Paths.get("src/test/resources/maven-project/");
-  final Path invalidProject = Paths.get("src/test/resources/");
-  final Path validTarget = testProject.resolve("target/");
-  final Path testProjectError = Paths.get("src/test/resources/maven-project-error/");
-=======
-	final Path validproject = Paths.get("src/test/resources/maven-project/");
-	final Path validPom = validproject.resolve("pom.xml");
-	final Path validTarget = validproject.resolve("target/");
+	final Path validProject = Paths.get("src/test/resources/maven-project/");
+	final Path validTarget = validProject.resolve("target/");
 	final Path errorProject = Paths.get("src/test/resources/maven-project-error/");
-	final Path errorPom = errorProject.resolve("pom.xml");
 	final Path errorTarget = errorProject.resolve("target/");
->>>>>>> dab1a83e
 
 	@BeforeEach
 	void setUp() throws IOException {
@@ -37,95 +26,44 @@
 		FileUtils.deleteDirectory(errorTarget.toFile());
 	}
 
-<<<<<<< HEAD
-  @Test
-  void build_validPom_default() {
-    Builder builder = new MavenBuilder(new BuildConfig(testProject));
-    builder.build();
-    assertTrue(builder.locateJar().isPresent());
-  }
-
-  @Test
-  void build_validPom_withGoal() {
-    BuildConfig configWithGoal = new BuildConfig(testProject);
-    configWithGoal.addGoal("clean");
-    Builder builder = new MavenBuilder(configWithGoal);
-    builder.build();
-    assertFalse(builder.locateJar().isPresent());
-  }
-
-  @Test
-  void build_validPom_withProperty() {
-    BuildConfig configWithProperty = new BuildConfig(testProject);
-    configWithProperty.setProperty("maven.test.skip", "false");
-    Builder builder = new MavenBuilder(configWithProperty);
-    assertThrows(BuildException.class, builder::build);
-  }
-
-  @Test
-  void build_compileError() {
-    Builder builder = new MavenBuilder(new BuildConfig(testProjectError));
-    assertThrows(BuildException.class, builder::build);
-  }
-
-  @Test
-  void build_invalidProject() {
-    Builder builder = new MavenBuilder(new BuildConfig(invalidProject));
-    assertThrows(BuildException.class, builder::build);
-  }
-
-  @Test
-  void build_invalidGoal() {
-    BuildConfig configWithInvalidGoals = new BuildConfig(testProject);
-    configWithInvalidGoals.addGoal("nope");
-    Builder builder = new MavenBuilder(configWithInvalidGoals);
-    assertThrows(BuildException.class, builder::build);
-  }
-=======
 	@Test
 	void build_validPom_default() {
-		MavenBuilder builder = new MavenBuilder(validPom);
+		MavenBuilder builder = new MavenBuilder(new BuildConfig(validProject));
 		builder.build();
 		assertTrue(builder.locateJar().isPresent());
 	}
 
 	@Test
 	void build_validPom_withGoal() {
-		MavenBuilder builder = new MavenBuilder(validPom);
-		builder.build(List.of("clean"), MavenBuilder.DEFAULT_PROPERTIES);
+		BuildConfig config = new BuildConfig(validProject);
+		config.addGoal("clean");
+		MavenBuilder builder = new MavenBuilder(config);
+		builder.build();
 		assertFalse(builder.locateJar().isPresent());
 	}
 
 	@Test
+	void build_validPom_withProperty() {
+		BuildConfig config = new BuildConfig(validProject);
+		config.setProperty("maven.compiler.source", "42");
+		MavenBuilder builder = new MavenBuilder(config);
+		Exception thrown = assertThrows(BuildException.class, builder::build);
+		assertThat(thrown.getMessage(), containsString("invalid source release: 42"));
+	}
+
+	@Test
 	void build_compileError() {
-		MavenBuilder builder = new MavenBuilder(errorPom);
+		MavenBuilder builder = new MavenBuilder(new BuildConfig(errorProject));
 		Exception thrown = assertThrows(BuildException.class, builder::build);
 		assertThat(thrown.getMessage(), containsString("COMPILATION ERROR"));
 	}
 
 	@Test
-	void build_invalidPom() {
-		Path pom = Paths.get("nope/pom.xml");
-		Exception thrown = assertThrows(BuildException.class, () -> new MavenBuilder(pom));
-		assertThat(thrown.getMessage(), is("The pom file doesn't exist: nope/pom.xml"));
-	}
-
-	@Test
 	void build_invalidGoal() {
-		MavenBuilder builder = new MavenBuilder(validPom);
-		Exception thrown = assertThrows(BuildException.class, () ->
-			builder.build(List.of("nope"), MavenBuilder.DEFAULT_PROPERTIES)
-		);
+		BuildConfig config = new BuildConfig(validProject);
+		config.addGoal("nope");
+		MavenBuilder builder = new MavenBuilder(config);
+		Exception thrown = assertThrows(BuildException.class, () -> builder.build());
 		assertThat(thrown.getMessage(), containsString("Unknown lifecycle phase \"nope\""));
 	}
-
-	@Test
-	void build_noGoal() {
-		MavenBuilder builder = new MavenBuilder(validPom);
-		Exception thrown = assertThrows(BuildException.class, () ->
-			builder.build(Collections.emptyList(), MavenBuilder.DEFAULT_PROPERTIES)
-		);
-		assertThat(thrown.getMessage(), containsString("No goals have been specified for this build"));
-	}
->>>>>>> dab1a83e
 }