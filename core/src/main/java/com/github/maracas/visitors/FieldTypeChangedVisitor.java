--- conflicted
+++ resolved
@@ -1,7 +1,4 @@
 package com.github.maracas.visitors;
-
-import java.util.Objects;
-import java.util.Set;
 
 import com.github.maracas.detection.APIUse;
 import com.github.maracas.util.SpoonHelpers;
@@ -16,7 +13,6 @@
 import spoon.reflect.code.CtThrow;
 import spoon.reflect.declaration.CtElement;
 import spoon.reflect.declaration.CtTypedElement;
-import spoon.reflect.reference.CtArrayTypeReference;
 import spoon.reflect.reference.CtFieldReference;
 import spoon.reflect.reference.CtTypeReference;
 
@@ -64,7 +60,6 @@
 		}
 	}
 
-<<<<<<< HEAD
 	// Oof
 	private CtTypeReference<?> inferExpectedType(CtElement e) {
 		if (e instanceof CtTypedElement<?> elem)
@@ -80,76 +75,4 @@
 
 		throw new RuntimeException("Unhandled enclosing type " + e.getClass());
 	}
-
-	/**
-	 * Couldn't find a built-in utility to check all cases.
-	 * This implementation most likely messes up.
-	 */
-	private boolean isAssignableFrom(CtTypeReference<?> expected, CtTypeReference<?> given) {
-		if (expected.equals(given))
-			return true;
-
-		// We can pass a subtype => only succeeds if given and expected are classes
-		// or interfaces, and given <: expected
-		if (given.isSubtypeOf(expected))
-			return true;
-
-		// If we expect a primitive, either we can widen the given primitive,
-		// or it is a compatible boxed type
-		if (expected.isPrimitive()) {
-			return primitivesAreCompatible(expected, given.unbox()); // No helper for that!?
-		}
-
-		// If it's a boxed type
-		else if (!expected.equals(expected.unbox())) {
-			return primitivesAreCompatible(expected.unbox(), given.unbox());
-		}
-
-		// If we expect an array, only compatible type is an array of a subtype
-		// FIXME: this should account for multidimensional arrays
-		else if (expected.isArray()) {
-			if (given.isArray()) {
-				CtArrayTypeReference<?> expectedArrayType = (CtArrayTypeReference<?>) expected;
-				CtArrayTypeReference<?> givenArrayType = (CtArrayTypeReference<?>) given;
-
-				return givenArrayType.getArrayType().isSubtypeOf(expectedArrayType.getArrayType());
-			}
-
-			return false;
-		}
-
-		// If we expect a class/interface, we already checked for subtyping,
-		// so that's a no
-		else if (expected.isClass() || expected.isInterface())
-			return false;
-
-		throw new RuntimeException(
-			"Unhandled type conversion case (" + expected + " <: " + given + ")");
-	}
-
-	private boolean primitivesAreCompatible(CtTypeReference<?> expected, CtTypeReference<?> given) {
-		String expectedName = expected.getSimpleName();
-		String givenName = given.getSimpleName();
-
-		if (expectedName.equals(givenName))
-			return true;
-
-		// https://docs.oracle.com/javase/specs/jls/se8/html/jls-5.html#jls-5.1.2
-		if (givenName.equals("byte"))
-			return Set.of("short", "int", "long", "float", "double").contains(expectedName);
-		if (givenName.equals("short"))
-			return Set.of("int", "long", "float", "double").contains(expectedName);
-		if (givenName.equals("char"))
-			return Set.of("int", "long", "float", "double").contains(expectedName);
-		if (givenName.equals("int"))
-			return Set.of("long", "float", "double").contains(expectedName);
-		if (givenName.equals("long"))
-			return Set.of("float", "double").contains(expectedName);
-		if (givenName.equals("float"))
-			return Objects.equals("double", expectedName);
-
-		return false;
-	}
-=======
->>>>>>> 20a2ecd6
 }